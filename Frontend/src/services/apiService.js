--- conflicted
+++ resolved
@@ -433,11 +433,9 @@
     return response.data;
   }
 
-<<<<<<< HEAD
-  // ============================================
-  // ✅ FIXED: Speech-to-Text API
   // ============================================
   // Admin API
+  // ============================================
   async adminLogin(loginData) {
     const response = await this.api.post('/api/admin/login', loginData);
     return response.data;
@@ -484,8 +482,9 @@
     return response.data;
   }
 
-  async transcribeAudio(audioBlob) {
-=======
+  // ============================================
+  // Speech-to-Text API
+  // ============================================
   /**
    * Transcribe audio with optional correction and conversation context
    * @param {Blob} audioBlob - Audio blob from MediaRecorder
@@ -494,7 +493,6 @@
    * @returns {Promise<Object>} Transcription result with correction metadata
   */
   async transcribeAudioWithContext(audioBlob, conversationContext = null, enableCorrection = null) {
->>>>>>> 6184ed39
     try {
       console.log('🎤 Starting context-aware audio transcription...');
       console.log('📊 Audio blob size:', audioBlob.size, 'bytes');
