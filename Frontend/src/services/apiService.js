import axios from 'axios';

class ApiService {
  constructor() {
    // Determine API base URL based on environment
    const getApiUrl = () => {
      // Check if we have an explicit API URL set
      if (process.env.REACT_APP_API_URL) {
        return process.env.REACT_APP_API_URL;
      }
      
      // Fallback based on NODE_ENV
      if (process.env.NODE_ENV === 'production') {
        // In production, this should be set via environment variables
        return 'https://your-railway-app.railway.app'; // Replace with your actual Railway URL
      } else {
        // Local development
        return 'http://localhost:8000';
      }
    };

    this.baseURL = getApiUrl();

    // Set up axios defaults
    this.api = axios.create({
      baseURL: this.baseURL,
      timeout: 60000, // Increased to 1 minute for regular operations
      headers: {
        'Content-Type': 'application/json',
      },
    });
    
    // Log the API URL being used (helpful for debugging)
    console.log('🌐 API Base URL:', this.baseURL);

    // Add request interceptor for logging
    this.api.interceptors.request.use(
      (config) => {
        console.log(`🚀 API Request: ${config.method?.toUpperCase()} ${config.url}`, {
          data: config.data,
          params: config.params
        });
        return config;
      },
      (error) => {
        console.error('🚨 Request Error:', error);
        return Promise.reject(error);
      }
    );

    // Add response interceptor for logging and error handling
    this.api.interceptors.response.use(
      (response) => {
        console.log(`✅ API Response: ${response.config.method?.toUpperCase()} ${response.config.url}`, {
          status: response.status,
          data: response.data
        });
        return response;
      },
      (error) => {
        console.error(`❌ API Error: ${error.config?.method?.toUpperCase()} ${error.config?.url}`, {
          status: error.response?.status,
          data: error.response?.data,
          message: error.message
        });
        if (error.response) {
          // Server responded with error status
          throw new Error(error.response.data?.details || error.response.data?.error || 'API request failed');
        } else if (error.request) {
          // Network error
          throw new Error('Network error. Please check if the backend server is running.');
        } else {
          // Other error
          throw new Error(error.message || 'Unknown error occurred');
        }
      }
    );
  }

  // ============================================
  // Health Check
  // ============================================
  
  async healthCheck() {
    const response = await this.api.get('/health');
    return response.data;
  }

  // ============================================
  // Test Endpoints
  // ============================================
  
  async testFilename() {
    try {
      console.log('🧪 Testing filename header transmission...');
      
      const response = await this.api.get('/test-filename', {
        responseType: 'blob'
      });
      
      console.log('🧪 Test response headers:', response.headers);
      console.log('🧪 Content-Disposition:', response.headers['content-disposition']);
      
      // Try to extract filename using same logic as downloadReport
      const contentDisposition = response.headers['content-disposition'];
      let filename = 'test_fallback.txt';
      
      if (contentDisposition) {
        const patterns = [
          /filename="([^"]+)"/,
          /filename=([^;\s]+)/,
          /filename='([^']+)'/
        ];
        
        for (let i = 0; i < patterns.length; i++) {
          const match = contentDisposition.match(patterns[i]);
          if (match && match[1]) {
            filename = match[1].trim();
            console.log(`🧪 Test extracted filename: ${filename}`);
            break;
          }
        }
      }
      
      return { success: true, filename, headers: response.headers };
    } catch (error) {
      console.error('🧪 Test filename failed:', error);
      return { success: false, error: error.message };
    }
  }

  // ============================================
  // Cases API
  // ============================================
  
  async getCases() {
    const response = await this.api.get('/api/cases/list');
    return response.data;
  }

  async getCaseCategories() {
    const response = await this.api.get('/api/cases/categories');
    return response.data;
  }

  async getCaseData(filename) {
    const response = await this.api.get(`/api/cases/get/${filename}`);
    return response.data;
  }

  // ============================================
  // Sessions API
<<<<<<< HEAD
  async preLogin(userInfo) {
    const response = await this.api.post('/api/sessions/prelogin', {
      user_info: userInfo,
      case_filename: ''
    });
    return response.data;
  }

=======
  // ============================================
  
>>>>>>> 6a4c1510
  async startSession(userInfo, caseFilename, config = {}) {
    const response = await this.api.post('/api/sessions/start', {
      user_info: userInfo,
      case_filename: caseFilename,
      config: config
    });
    return response.data;
  }

  async startSessionWithUploadedCase(userInfo, caseData, config = {}) {
    const response = await this.api.post('/api/sessions/start-uploaded-case', {
      user_info: userInfo,
      case_data: caseData,
      config: config
    });
    return response.data;
  }

  async getSessionInfo(sessionId) {
    const response = await this.api.get(`/api/sessions/info/${sessionId}`);
    return response.data;
  }

  async updateDiagnosis(sessionId, diagnosisData) {
    const response = await this.api.put(`/api/sessions/${sessionId}/diagnosis`, diagnosisData);
    return response.data;
  }

  async endSession(sessionId) {
    const response = await this.api.post(`/api/sessions/${sessionId}/end`);
    return response.data;
  }

  async downloadReport(sessionId) {
    try {
      console.log(`📥 Starting download for session: ${sessionId}`);
      
      const response = await this.api.get(`/api/sessions/${sessionId}/download`, {
        responseType: 'blob'
      });
      
      // Get content type from response headers
      const contentType = response.headers['content-type'] || 'application/pdf';
      console.log(`📄 Response content type: ${contentType}`);
      console.log(`📊 Response data size: ${response.data.size} bytes`);
      
      // Validate that we have data
      if (!response.data || response.data.size === 0) {
        throw new Error('Received empty file from server');
      }
      
      // Create download link with correct content type
      const url = window.URL.createObjectURL(new Blob([response.data], { type: contentType }));
      const link = document.createElement('a');
      link.href = url;
      
      // Extract filename from response headers or use default
      const contentDisposition = response.headers['content-disposition'];
      let filename = 'session_report.pdf';
      
      console.log(`📋 ALL RESPONSE HEADERS:`, response.headers);
      console.log(`📋 Content-Disposition (raw):`, contentDisposition);
      
      if (contentDisposition) {
        console.log(`🔎 Content-Disposition header: ${contentDisposition}`);
        
        // Simple pattern matching for filename="..." format
        const patterns = [
          /filename="([^"]+)"/,  // filename="name.pdf"
          /filename=([^;\s]+)/,   // filename=name.pdf
          /filename='([^']+)'/    // filename='name.pdf'
        ];
        
        let matched = false;
        for (let i = 0; i < patterns.length; i++) {
          const match = contentDisposition.match(patterns[i]);
          console.log(`🔍 Pattern ${i + 1} (${patterns[i]}) result:`, match);
          
          if (match && match[1]) {
            filename = match[1].trim();
            console.log(`✅ Successfully extracted filename: ${filename}`);
            matched = true;
            break;
          }
        }
        
        if (!matched) {
          console.log(`⚠️ No filename pattern matched in Content-Disposition header!`);
        }
      } else {
        // Fallback filename based on content type
        filename = contentType.includes('html') ? 'session_report.html' : 'session_report.pdf';
        console.log(`📄 No Content-Disposition header, using fallback: ${filename}`);
      }
      
      console.log(`💾 Downloading as: ${filename}`);
      
      link.setAttribute('download', filename);
      document.body.appendChild(link);
      link.click();
      link.remove();
      window.URL.revokeObjectURL(url);
      
      console.log(`✅ Download completed successfully: ${filename}`);
      return { success: true, filename };
      
    } catch (error) {
      console.error(`❌ Download failed for session ${sessionId}:`, error);
      throw error;
    }
  }

  async deleteSession(sessionId) {
    const response = await this.api.delete(`/api/sessions/${sessionId}`);
    return response.data;
  }

  async getActiveSessions() {
    const response = await this.api.get('/api/sessions/active');
    return response.data;
  }

<<<<<<< HEAD
  async getUserSessions(studentId) {
    const response = await this.api.post('/api/sessions/my-sessions', {
      student_id: studentId
    });
    return response.data;
  }

=======
  // ============================================
>>>>>>> 6a4c1510
  // Chatbot API
  // ============================================
  
  async sendMessage(sessionId, message) {
    const response = await this.api.post(`/api/chatbot/${sessionId}/chat`, {
      message: message
    });
    return response.data;
  }

  async getPatientInfo(sessionId) {
    const response = await this.api.get(`/api/chatbot/${sessionId}/patient-info`);
    return response.data;
  }

  async getChatHistory(sessionId) {
    const response = await this.api.get(`/api/chatbot/${sessionId}/chat-history`);
    return response.data;
  }

  async getTokenUsage(sessionId) {
    const response = await this.api.get(`/api/chatbot/${sessionId}/token-usage`);
    return response.data;
  }

  async getChatbotStatus(sessionId) {
    const response = await this.api.get(`/api/chatbot/${sessionId}/chatbot-status`);
    return response.data;
  }

  // ============================================
  // Documents API
  // ============================================
  
  async uploadDocument(file, onUploadProgress = null) {
    const formData = new FormData();
    formData.append('file', file);
    
    const config = {
      headers: {
        'Content-Type': 'multipart/form-data',
      },
      timeout: 300000, // 5 minutes timeout for ChatGPT processing
    };
    
    if (onUploadProgress) {
      config.onUploadProgress = onUploadProgress;
    }

    const response = await this.api.post('/api/documents/upload', formData, config);
    return response.data;
  }

  async verifyAndSaveData(extractedData, verified, corrections = null) {
    const formData = new FormData();
    formData.append('extracted_data', JSON.stringify(extractedData));
    formData.append('verified', verified.toString());
    
    if (corrections) {
      formData.append('corrections', JSON.stringify(corrections));
    }

    const response = await this.api.post('/api/documents/verify-and-save', formData, {
      headers: {
        'Content-Type': 'multipart/form-data',
      },
    });
    return response.data;
  }

  async getExtractionSchema() {
    const response = await this.api.get('/api/documents/schema');
    return response.data;
  }

  async getExtractionPrompt() {
    const response = await this.api.get('/api/documents/extraction-prompt');
    return response.data;
  }

  async downloadCaseTemplate() {
    const response = await this.api.get('/api/documents/download-template', {
      responseType: 'blob'
    });
    
    // Create download link
    const url = window.URL.createObjectURL(new Blob([response.data]));
    const link = document.createElement('a');
    link.href = url;
    link.setAttribute('download', 'case_template.json');
    document.body.appendChild(link);
    link.click();
    link.remove();
    window.URL.revokeObjectURL(url);
    
    return { success: true };
  }

  // ============================================
  // Configuration API
  // ============================================
  
  async getDefaultConfig() {
    const response = await this.api.get('/api/config/default');
    return response.data;
  }

  async getAvailableModels() {
    const response = await this.api.get('/api/config/models');
    return response.data;
  }

  async getMemoryModes() {
    const response = await this.api.get('/api/config/memory-modes');
    return response.data;
  }

  async getSessionConfig(sessionId) {
    const response = await this.api.get(`/api/config/${sessionId}`);
    return response.data;
  }

  async updateSessionConfig(sessionId, configUpdate) {
    const response = await this.api.put(`/api/config/${sessionId}`, configUpdate);
    return response.data;
  }

  async validateConfig(config) {
    const response = await this.api.post('/api/config/validate', config);
    return response.data;
  }

  async getConfigPresets() {
    const response = await this.api.get('/api/config/presets/list');
    return response.data;
  }
  
  // ============================================
  // 📊 Enhanced Text-to-Speech API (OPTIMIZED)
  // ============================================
  
  /**
   * Send message with TTS - Auto-selects voice based on patient info
   * OPTIMIZED: Natural Thai pronunciation + Child patient handling
   * @param {string} sessionId - Session ID
   * @param {string} message - User message
   * @param {boolean} enableTTS - Enable TTS audio (default: true)
   * @param {string|null} voice - Voice override (null = auto-select based on patient)
   * @param {number} speed - Speech speed 0.25-4.0 (default: 1)
   * @returns {Promise<Object>} Response with text and optional audio + speaker role info
   */
  async sendMessageWithTTS(sessionId, message, enableTTS = true, voice = null, speed = 1) {
    const response = await this.api.post(`/api/chatbot/${sessionId}/chat-with-tts`, {
      message: message,
      enable_tts: enableTTS,
      voice: voice, // null = auto-select (mother for children <12)
      tts_speed: speed
    });
    return response.data;
  }

  /**
   * Generate TTS with patient context (Enhanced & Optimized)
   * Automatically selects voice based on patient gender and age
   * Special handling: Children <12 years = Mother speaks
   * @param {string} text - Text to convert to speech
   * @param {Object} patientInfo - Patient information for voice selection
   * @param {Object} caseMetadata - Optional case metadata for context
   * @param {string|null} voice - Voice override (null = auto-select)
   * @param {number} speed - Speech speed (default: 1)
   * @param {boolean} usePersonality - Enable personality enhancement (default: true)
   * @returns {Promise<Object>} Response with audio data and voice info
   */
  async generateTTSWithContext(text, patientInfo, caseMetadata = null, voice = null, speed = 1, usePersonality = true) {
    const response = await this.api.post('/api/tts/generate-with-context', {
      text: text,
      patient_info: patientInfo,
      case_metadata: caseMetadata,
      voice: voice,
      model: 'gpt-4o-mini-tts',
      speed: speed,
      format: 'mp3',
      use_personality_prompt: usePersonality
    });
    return response.data;
  }

  /**
   * Generate basic TTS without patient context (Backward compatible)
   * @param {string} text - Text to convert
   * @param {string} voice - Voice name (alloy, echo, fable, onyx, nova, shimmer)
   * @param {string} model - TTS model (default: gpt-4o-mini-tts)
   * @param {number} speed - Speech speed (default: 1)
   * @param {string} format - Audio format (mp3, opus, aac, flac)
   */
  async generateTTS(text, voice = 'nova', model = 'gpt-4o-mini-tts', speed = 1, format = 'mp3') {
    const response = await this.api.post('/api/tts/generate', {
      text: text,
      voice: voice,
      model: model,
      speed: speed,
      format: format
    });
    return response.data;
  }

  /**
   * Get available TTS voices with descriptions
   * @returns {Promise<Object>} List of voices with descriptions
   */
  async getTTSVoices() {
    const response = await this.api.get('/api/tts/voices');
    return response.data;
  }

  /**
   * Get voice profile mappings for patient demographics
   * Shows which voices are selected for different patient types
   * Includes special rules for child patients
   * @returns {Promise<Object>} Voice profile mappings with special conditions
   */
  async getTTSVoiceProfiles() {
    const response = await this.api.get('/api/tts/voice-profiles');
    return response.data;
  }

  /**
   * Get TTS health status with enhanced features
   * @returns {Promise<Object>} Service health and available features
   */
  async getTTSHealth() {
    const response = await this.api.get('/api/tts/health');
    return response.data;
  }

  // ============================================
<<<<<<< HEAD
  // Admin API
  // ============================================
  async adminLogin(loginData) {
    const response = await this.api.post('/api/admin/login', loginData);
    return response.data;
  }

  async getAdminStats() {
    const response = await this.api.get('/api/admin/stats');
    return response.data;
  }

  async getAuditLogs(limit = 50) {
    const response = await this.api.get('/api/admin/audit-logs', {
      params: { limit }
    });
    return response.data;
  }

  async getAdminSessions(limit = 50) {
    const response = await this.api.get('/api/admin/sessions', {
      params: { limit }
    });
    return response.data;
  }

  async getAdminUsers(limit = 50) {
    const response = await this.api.get('/api/admin/users', {
      params: { limit }
    });
    return response.data;
  }

  async getAdminMessages(limit = 50) {
    const response = await this.api.get('/api/admin/messages', {
      params: { limit }
    });
    return response.data;
  }

  async executeQuery(query, adminId) {
    const response = await this.api.post('/api/admin/execute-query', {
      query,
      admin_id: adminId
    });
    return response.data;
  }

  async getAdminCases(limit = 100) {
    const response = await this.api.get('/api/admin/cases', {
      params: { limit }
    });
    return response.data;
  }

  async getHomeStats() {
    const response = await this.api.get('/api/admin/home-stats');
    return response.data;
  }

  // ============================================
  // Speech-to-Text API
  // ============================================
=======
  // 🎤 Enhanced Speech-to-Text API
  // ============================================
  
>>>>>>> 6a4c1510
  /**
   * Transcribe audio with optional correction and conversation context
   * @param {Blob} audioBlob - Audio blob from MediaRecorder
   * @param {string|null} conversationContext - Recent conversation for context-aware correction
   * @param {boolean|null} enableCorrection - Override global correction setting
   * @returns {Promise<Object>} Transcription result with correction metadata
  */
  async transcribeAudioWithContext(audioBlob, conversationContext = null, enableCorrection = null) {
    try {
      console.log('🎤 Starting context-aware audio transcription...');
      console.log('📊 Audio blob size:', audioBlob.size, 'bytes');
      console.log('🧠 Context provided:', conversationContext ? 'YES' : 'NO');
      console.log('🔧 Correction:', enableCorrection === null ? 'DEFAULT' : enableCorrection ? 'ENABLED' : 'DISABLED');
      
      if (audioBlob.size < 5000) {
        console.warn('⚠️ Audio blob too small:', audioBlob.size, 'bytes');
        throw new Error('ไฟล์เสียงเล็กเกินไป กรุณาบันทึกเสียงให้ยาวขึ้น');
      }
      
      // Create FormData with audio and optional parameters
      const formData = new FormData();
      
      // Determine filename based on MIME type
      let filename = 'recording.webm';
      if (audioBlob.type.includes('mp4')) {
        filename = 'recording.mp4';
      } else if (audioBlob.type.includes('ogg')) {
        filename = 'recording.ogg';
      } else if (audioBlob.type.includes('wav')) {
        filename = 'recording.wav';
      }
      
      formData.append('audio', audioBlob, filename);
      
      // Add conversation context if provided
      if (conversationContext) {
        formData.append('conversation_context', conversationContext);
      }
      
      // Add correction override if specified
      if (enableCorrection !== null) {
        formData.append('enable_correction', enableCorrection.toString());
      }
      
      console.log('📤 Sending to:', `${this.baseURL}/api/stt/transcribe`);
      const startTime = performance.now();

      // Send request with extended timeout
      const response = await this.api.post('/api/stt/transcribe', formData, {
        headers: {
          'Content-Type': 'multipart/form-data',
        },
        timeout: 120000, // 2 minutes
      });

      const elapsedTime = performance.now() - startTime;
      console.log(`✅ Transcription complete in ${elapsedTime.toFixed(0)}ms`);
      console.log('📝 Response:', response.data);
      
      // Log correction results if available
      if (response.data.data?.correction) {
        const correction = response.data.data.correction;
        console.log('🧠 Correction applied:', correction.was_corrected ? 'YES' : 'NO');
        if (correction.was_corrected) {
          console.log('   Original:', correction.original_text);
          console.log('   Corrected:', correction.corrected_text);
        }
      }
      
      return response.data;
      
    } catch (error) {
      console.error('🚨 Transcription API Error:', error);
      
      // Enhanced error handling
      if (error.response?.data?.detail) {
        const detail = error.response.data.detail;
        
        if (typeof detail === 'object') {
          if (detail.error === 'silent_audio') {
            throw new Error(detail.message || 'ไม่พบเสียงพูดในการบันทึก');
          } else if (detail.error === 'audio_too_short') {
            throw new Error(detail.message || 'เสียงที่บันทึกสั้นเกินไป');
          } else if (detail.message) {
            throw new Error(detail.message);
          }
        } else if (typeof detail === 'string') {
          throw new Error(detail);
        }
      }
      
      if (error.response?.status === 400) {
        throw new Error('ข้อมูลเสียงไม่ถูกต้อง กรุณาลองบันทึกใหม่');
      } else if (error.response?.status === 429) {
        throw new Error('มีการใช้งานมากเกินไป กรุณารอสักครู่');
      } else if (error.response?.status === 500) {
        throw new Error('เกิดข้อผิดพลาดของระบบ กรุณาลองอีกครั้ง');
      }
      
      if (error.code === 'ECONNABORTED' || error.message.includes('timeout')) {
        throw new Error('หมดเวลาในการประมวลผลเสียง กรุณาลองอีกครั้ง');
      }
      
      if (error.message.includes('Network error') || error.code === 'ERR_NETWORK') {
        throw new Error('เกิดข้อผิดพลาดในการเชื่อมต่อเครือข่าย');
      }
      
      throw new Error(error.message || 'เกิดข้อผิดพลาดในการแปลงเสียง');
    }
  }

  /**
   * Get STT configuration and status
   * @returns {Promise<Object>} Current STT configuration
   */
  async getSTTConfig() {
    try {
      const response = await this.api.get('/api/stt/status');
      return response.data;
    } catch (error) {
      console.error('Error getting STT config:', error);
      throw error;
    }
  }

  /**
   * Update STT configuration at runtime
   * @param {Object} config - Configuration updates
   * @example
   * updateSTTConfig({
   *   enable_correction: true,
   *   correction_model: "gpt-4o-mini",
   *   correction_temperature: 0.1
   * })
   */
  async updateSTTConfig(config) {
    try {
      const response = await this.api.post('/api/stt/config', config);
      return response.data;
    } catch (error) {
      console.error('Error updating STT config:', error);
      throw error;
    }
  }

  // ============================================
  // 🧠 UTILITY: Build Conversation Context
  // ============================================
  
  /**
   * Build conversation context for better AI corrections
   * @param {Array} chatHistory - Recent chat messages
   * @param {Object} caseData - Current case information
   * @returns {string} Context string for correction AI
   */
  buildConversationContext(chatHistory, caseData) {
    try {
      // Take last 5 messages for context (not too much, not too little)
      const recentMessages = (chatHistory || []).slice(-5);
      
      let context = '';
      
      // Add case metadata for medical context
      if (caseData && caseData.case_metadata) {
        context += `Medical Case: ${caseData.case_metadata.case_title || 'Unknown'}\n`;
        context += `Specialty: ${caseData.case_metadata.medical_specialty || 'General'}\n`;
        
        // Add chief complaint for better medical term detection
        if (caseData.chief_complaint) {
          context += `Chief Complaint: ${caseData.chief_complaint}\n`;
        }
        
        context += '\n';
      }
      
      // Add recent conversation for context
      if (recentMessages.length > 0) {
        context += 'Recent conversation:\n';
        recentMessages.forEach(msg => {
          const role = msg.role === 'user' ? 'Doctor' : 'Patient';
          // Truncate long messages to keep context focused
          const content = msg.content.length > 150 
            ? msg.content.substring(0, 150) + '...'
            : msg.content;
          context += `${role}: ${content}\n`;
        });
      }
      
      console.log('🧠 Built conversation context:', context.length, 'characters');
      return context;
      
    } catch (error) {
      console.error('Error building conversation context:', error);
      return ''; // Return empty string on error, don't crash
    }
  }
}

// Create and export singleton instance
const apiService = new ApiService();
export default apiService;<|MERGE_RESOLUTION|>--- conflicted
+++ resolved
@@ -150,7 +150,6 @@
 
   // ============================================
   // Sessions API
-<<<<<<< HEAD
   async preLogin(userInfo) {
     const response = await this.api.post('/api/sessions/prelogin', {
       user_info: userInfo,
@@ -159,10 +158,6 @@
     return response.data;
   }
 
-=======
-  // ============================================
-  
->>>>>>> 6a4c1510
   async startSession(userInfo, caseFilename, config = {}) {
     const response = await this.api.post('/api/sessions/start', {
       user_info: userInfo,
@@ -285,7 +280,6 @@
     return response.data;
   }
 
-<<<<<<< HEAD
   async getUserSessions(studentId) {
     const response = await this.api.post('/api/sessions/my-sessions', {
       student_id: studentId
@@ -293,9 +287,6 @@
     return response.data;
   }
 
-=======
-  // ============================================
->>>>>>> 6a4c1510
   // Chatbot API
   // ============================================
   
@@ -532,7 +523,6 @@
   }
 
   // ============================================
-<<<<<<< HEAD
   // Admin API
   // ============================================
   async adminLogin(loginData) {
@@ -596,11 +586,6 @@
   // ============================================
   // Speech-to-Text API
   // ============================================
-=======
-  // 🎤 Enhanced Speech-to-Text API
-  // ============================================
-  
->>>>>>> 6a4c1510
   /**
    * Transcribe audio with optional correction and conversation context
    * @param {Blob} audioBlob - Audio blob from MediaRecorder
